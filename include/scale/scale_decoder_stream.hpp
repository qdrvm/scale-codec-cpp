--- conflicted
+++ resolved
@@ -16,11 +16,6 @@
 
 namespace scale {
 
-<<<<<<< HEAD
-  CompactInteger decodeCompactInteger(class ScaleDecoderStream &stream);
-
-=======
->>>>>>> c9f6355f
   class ScaleDecoderStream {
    public:
     // special tag to differentiate decoding streams from others
@@ -53,7 +48,6 @@
       if constexpr (sizeof...(T) > 0) {
         decodeElementOfTuple<0>(v);
       }
-<<<<<<< HEAD
       return *this;
     }
 
@@ -75,13 +69,10 @@
       }
 
       tryDecodeAsOneOfVariant<0>(v, type_index);
-=======
->>>>>>> c9f6355f
-      return *this;
-    }
-
-    /**
-<<<<<<< HEAD
+      return *this;
+    }
+
+    /**
      * @brief scale-decodes shared_ptr value
      * @tparam T value type
      * @param v value to decode
@@ -190,15 +181,7 @@
      * @param v compact integer reference
      * @return
      */
-    template <typename T,
-              typename C = std::decay_t<T>,
-              typename = std::enable_if_t<std::is_convertible_v<C, CompactInteger>>,
-              typename = std::enable_if_t<!std::is_integral_v<C>>,
-              typename = std::enable_if_t<!std::is_enum_v<C>>>
-    std::enable_if_t<std::is_convertible_v<C, CompactInteger> && !std::is_integral_v<C> && !std::is_enum_v<C>, ScaleDecoderStream &> operator>>(T &v) {
-      v = decodeCompactInteger(*this);
-      return *this;
-    }
+    ScaleDecoderStream &operator>>(CompactInteger &v);
 
     /**
      * @brief decodes vector of items
@@ -230,152 +213,6 @@
       }
 
       v = std::move(vec);
-=======
-     * @brief scale-decoding of variant
-     * @tparam T enumeration of various types
-     * @param v reference to variant
-     * @return reference to stream
-     */
-    template <class... Ts>
-    ScaleDecoderStream &operator>>(boost::variant<Ts...> &v) {
-      // first byte means type index
-      uint8_t type_index = 0u;
-      *this >> type_index;  // decode type index
-
-      // ensure that index is in [0, types_count)
-      if (type_index >= sizeof...(Ts)) {
-        raise(DecodeError::WRONG_TYPE_INDEX);
-      }
-
-      tryDecodeAsOneOfVariant<0>(v, type_index);
-      return *this;
-    }
-
-    /**
-     * @brief scale-decodes shared_ptr value
-     * @tparam T value type
-     * @param v value to decode
-     * @return reference to stream
-     */
-    template <class T>
-    ScaleDecoderStream &operator>>(std::shared_ptr<T> &v) {
-      using mutableT = std::remove_const_t<T>;
-
-      static_assert(std::is_default_constructible_v<mutableT>);
-
-      v = std::make_shared<mutableT>();
-      return *this >> const_cast<mutableT &>(*v);  // NOLINT
-    }
-
-    /**
-     * @brief scale-decodes unique_ptr value
-     * @tparam T value type
-     * @param v value to decode
-     * @return reference to stream
-     */
-    template <class T>
-    ScaleDecoderStream &operator>>(std::unique_ptr<T> &v) {
-      using mutableT = std::remove_const_t<T>;
-
-      static_assert(std::is_default_constructible_v<mutableT>);
-
-      v = std::make_unique<mutableT>();
-      return *this >> const_cast<mutableT &>(*v);  // NOLINT
-    }
-
-    /**
-     * @brief scale-decodes any integral type including bool
-     * @tparam T integral type
-     * @param v value of integral type
-     * @return reference to stream
-     */
-    template <typename T,
-              typename I = std::decay_t<T>,
-              typename = std::enable_if_t<std::is_integral_v<I>>>
-    ScaleDecoderStream &operator>>(T &v) {
-      // check bool
-      if constexpr (std::is_same_v<I, bool>) {
-        v = decodeBool();
-        return *this;
-      }
-      // check byte
-      if constexpr (sizeof(T) == 1u) {
-        v = nextByte();
-        return *this;
-      }
-      // decode any other integer
-      v = detail::decodeInteger<I>(*this);
-      return *this;
-    }
-
-    /**
-     * @brief scale-decodes any optional value
-     * @tparam T type of optional value
-     * @param v optional value reference
-     * @return reference to stream
-     */
-    template <class T>
-    ScaleDecoderStream &operator>>(std::optional<T> &v) {
-      using mutableT = std::remove_const_t<T>;
-
-      static_assert(std::is_default_constructible_v<mutableT>);
-
-      // optional bool is special case of optional values
-      // it is encoded as one byte instead of two
-      // as described in specification
-      if constexpr (std::is_same_v<mutableT, bool>) {
-        v = decodeOptionalBool();
-        return *this;
-      }
-      // detect if optional has value
-      bool has_value = false;
-      *this >> has_value;
-      if (!has_value) {
-        v.reset();
-        return *this;
-      }
-      // decode value
-      v.emplace();
-      return *this >> const_cast<mutableT &>(*v);  // NOLINT
-    }
-
-    /**
-     * @brief scale-decodes compact integer value
-     * @param v compact integer reference
-     * @return
-     */
-    ScaleDecoderStream &operator>>(CompactInteger &v);
-
-    /**
-     * @brief decodes vector of items
-     * @tparam T item type
-     * @param v reference to vector
-     * @return reference to stream
-     */
-    template <class T>
-    ScaleDecoderStream &operator>>(std::vector<T> &v) {
-      using mutableT = std::remove_const_t<T>;
-      using size_type = typename std::list<T>::size_type;
-
-      static_assert(std::is_default_constructible_v<mutableT>);
-
-      CompactInteger size{0u};
-      *this >> size;
-
-      auto item_count = size.convert_to<size_type>();
-
-      std::vector<mutableT> vec;
-      try {
-        vec.resize(item_count);
-      } catch (const std::bad_alloc &) {
-        raise(DecodeError::TOO_MANY_ITEMS);
-      }
-
-      for (size_type i = 0u; i < item_count; ++i) {
-        *this >> vec[i];
-      }
-
-      v = std::move(vec);
       return *this;
     }
 
@@ -409,60 +246,10 @@
         *this >> lst.back();
       }
       v = std::move(lst);
->>>>>>> c9f6355f
-      return *this;
-    }
-
-    /**
-<<<<<<< HEAD
-     * @brief decodes collection of items
-     * @tparam T item type
-     * @param v reference to collection
-     * @return reference to stream
-     */
-    template <class T>
-    ScaleDecoderStream &operator>>(std::list<T> &v) {
-      using mutableT = std::remove_const_t<T>;
-      using size_type = typename std::list<T>::size_type;
-
-      static_assert(std::is_default_constructible_v<mutableT>);
-
-      CompactInteger size{0u};
-      *this >> size;
-
-      auto item_count = size.convert_to<size_type>();
-
-      std::list<T> lst;
-      try {
-        lst.reserve(item_count);
-      } catch (const std::bad_alloc &) {
-        raise(DecodeError::TOO_MANY_ITEMS);
-      }
-
-      for (size_type i = 0u; i < item_count; ++i) {
-        lst.emplace_back();
-        *this >> lst.back();
-      }
-      v = std::move(lst);
-=======
-     * @brief decodes array of items
-     * @tparam T item type
-     * @tparam size of the array
-     * @param a reference to the array
-     * @return reference to stream
-     */
-    template <class T, size_t size>
-    ScaleDecoderStream &operator>>(std::array<T, size> &a) {
-      using mutableT = std::remove_const_t<T>;
-      for (size_t i = 0u; i < size; ++i) {
-        *this >> const_cast<mutableT &>(a[i]);  // NOLINT
-      }
->>>>>>> c9f6355f
-      return *this;
-    }
-
-    /**
-<<<<<<< HEAD
+      return *this;
+    }
+
+    /**
      * @brief decodes array of items
      * @tparam T item type
      * @tparam size of the array
@@ -527,56 +314,6 @@
       }
     }
 
-=======
-     * @brief decodes string from stream
-     * @param v value to decode
-     * @return reference to stream
-     */
-    ScaleDecoderStream &operator>>(std::string &v);
-
-    /**
-     * @brief hasMore Checks whether n more bytes are available
-     * @param n Number of bytes to check
-     * @return True if n more bytes are available and false otherwise
-     */
-    bool hasMore(uint64_t n) const;
-
-    /**
-     * @brief takes one byte from stream and
-     * advances current byte iterator by one
-     * @return current byte
-     */
-    uint8_t nextByte();
-
-    using ByteSpan = gsl::span<const uint8_t>;
-    using SpanIterator = ByteSpan::iterator;
-    using SizeType = ByteSpan::size_type;
-
-    ByteSpan span() const {
-      return span_;
-    }
-    SizeType currentIndex() const {
-      return current_index_;
-    }
-
-   private:
-    bool decodeBool();
-    /**
-     * @brief special case of optional values as described in specification
-     * @return std::optional<bool> value
-     */
-    std::optional<bool> decodeOptionalBool();
-
-    template <size_t I, class... Ts>
-    void decodeElementOfTuple(std::tuple<Ts...> &v) {
-      using T = std::remove_const_t<std::tuple_element_t<I, std::tuple<Ts...>>>;
-      *this >> const_cast<T &>(std::get<I>(v));  // NOLINT
-      if constexpr (sizeof...(Ts) > I + 1) {
-        decodeElementOfTuple<I + 1>(v);
-      }
-    }
-
->>>>>>> c9f6355f
     template <size_t I, class... Ts>
     void tryDecodeAsOneOfVariant(boost::variant<Ts...> &v, size_t i) {
       using T = std::remove_const_t<std::tuple_element_t<I, std::tuple<Ts...>>>;
